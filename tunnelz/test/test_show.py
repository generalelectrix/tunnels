--- conflicted
+++ resolved
@@ -47,46 +47,7 @@
         # test single update step
         s._update_state(20)
 
-<<<<<<< HEAD
-        # test rendering
-        video_feeds = s.mixer.draw_layers(s.clocks)
-
-        # should have the right number of video channels
-        assert_equal(N_VIDEO_CHANNELS, len(video_feeds))
-
-        # channel 0 should have some data in it
-        ch0 = video_feeds[0]
-
-        assert ch0
-        # each beam should have some draw calls
-        for layer in ch0:
-            assert layer
-
-        # checksum on the layers to catch generic unexpected changes
-        # this may turn out to be platform-dependent as it is quite crude
-        layer_checksums = [
-            625.78766366950549,
-            626.6027261695067,
-            625.30911366950704,
-            625.90682616950699,
-            626.39586366950641,
-            626.77622616950839,
-            627.04791366950667,
-            627.21092616950716,
-            625.26526366950759,
-            625.31960116950847,
-            625.48261366950692,
-            625.75430116950668,
-            626.13466366950649,
-            626.6237011695091,
-            627.22141366950882,
-            625.92780116950814]
-
-        for i, layer in enumerate(ch0):
-            assert_equal(layer_checksums[i], layer_checksum(layer))
-=======
         check_render(self.layer_checksums_fr1)
->>>>>>> db3a58f6
 
     def tearDown(self):
         try:
