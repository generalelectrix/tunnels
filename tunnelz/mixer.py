--- conflicted
+++ resolved
@@ -87,15 +87,11 @@
 
     def update_state(self, delta_t, external_clocks):
         """Update the state of all of the beams contained in this mixer."""
-<<<<<<< HEAD
-        for layer in self.layers:
-            layer.beam.update_state(delta_t, external_clocks)
-=======
         for i, layer in enumerate(self.layers):
             # catch update errors from individual beams to avoid crashing the
             # entire console if one beam has an error.
             try:
-                layer.beam.update_state(delta_t)
+                layer.beam.update_state(delta_t, external_clocks)
             except Exception:
                 if self.test_mode:
                     raise
@@ -103,7 +99,6 @@
                     logging.exception(
                         "Exception while updating beam in layer %d.",
                         i)
->>>>>>> 759f37c7
 
     @property
     def layer_count(self):
@@ -167,21 +162,12 @@
             level = layer.level
             bump = layer.bump
 
-<<<<<<< HEAD
-            if level > 0 or bump:
-                if bump:
-                    draw_cmd = layer.beam.display(1.0, layer.mask, external_clocks)
-                else:
-                    draw_cmd = layer.beam.display(level, layer.mask, external_clocks)
-            else:
-                draw_cmd = []
-=======
             try:
                 if level > 0 or bump:
                     if bump:
-                        draw_cmd = layer.beam.display(1.0, layer.mask)
+                        draw_cmd = layer.beam.display(1.0, layer.mask, external_clocks)
                     else:
-                        draw_cmd = layer.beam.display(level, layer.mask)
+                        draw_cmd = layer.beam.display(level, layer.mask, external_clocks)
                 else:
                     draw_cmd = []
             except Exception:
@@ -192,7 +178,6 @@
                         "Exception while displaying beam in layer %d.",
                         i)
                     draw_cmd = []
->>>>>>> 759f37c7
 
             for video_chan in layer.video_outs:
                 video_outs[video_chan].append(draw_cmd)
