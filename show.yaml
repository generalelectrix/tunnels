<<<<<<< HEAD
use_midi: true
midi_ports: [0, 1]
=======
use_midi: false
midi_ports: [1]
>>>>>>> 4e886cd3
report_framerate: false
log_level: "info"
stress_test: false
rotation_test: false
aliasing_test: false
multi_channel_test: true<|MERGE_RESOLUTION|>--- conflicted
+++ resolved
@@ -1,10 +1,5 @@
-<<<<<<< HEAD
-use_midi: true
-midi_ports: [0, 1]
-=======
 use_midi: false
 midi_ports: [1]
->>>>>>> 4e886cd3
 report_framerate: false
 log_level: "info"
 stress_test: false
